--- conflicted
+++ resolved
@@ -253,7 +253,6 @@
     yield Timer(10, "ns")
     yield RisingEdge(dut.clk)
 
-<<<<<<< HEAD
 @cocotb.coroutine
 def run_external(dut):
     value = yield external(test_ext_function_access)(dut)
@@ -267,9 +266,6 @@
     yield coro.join()
 
     dut._log.info("Back from join")
-
-=======
->>>>>>> a63879ae
 
 @cocotb.test(expect_fail=True, skip=True)
 def ztest_ext_exit_error(dut):
